--- conflicted
+++ resolved
@@ -41,20 +41,12 @@
         // if output file specified, use it, otherwise use std::cout
         auto outStream = utilities::GetOutputStreamImpostor(printArguments.outputSvgFile);
 
-<<<<<<< HEAD
         // open stack file
-        auto stack = layers::Stack::Load<PrintableStack>(printArguments.inputStackFile);
+        auto stack = layers::Stack::Load(printArguments.inputStackFile);
+        PrintableStack printableStack(stack);
         
         // print to svg file
-        stack.Print(outStream, printArguments);
-=======
-        // open map file
-        auto map = layers::Map::Load<layers::Map>(printArguments.inputMapFile); // TODO - remove template
-        PrintableMap printableMap(map);
-
-        // print to svg file
-        printableMap.Print(outStream, printArguments);
->>>>>>> 488964ba
+        printableStack.Print(outStream, printArguments);
     }
     catch (const utilities::CommandLineParserPrintHelpException& exception)
     {
