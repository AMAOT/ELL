////////////////////////////////////////////////////////////////////////////////////////////////////
//
//  Project:  Embedded Machine Learning Library (EMLL)
//  File:     RowMatrix.tcc (linear)
//  Authors:  Ofer Dekel
//
////////////////////////////////////////////////////////////////////////////////////////////////////

// utilities
#include "Exception.h"

// stl
#include <stdexcept>
#include <random>
#include <cassert>

namespace linear
{
    template<typename DataVectorType>
    RowMatrix<DataVectorType>::Iterator::Iterator(const RowMatrix& table, uint64_t firstRow, uint64_t maxRow) : _table(table), _row(firstRow), _maxRow(maxRow)
    {}
    
    template<typename DataVectorType>
    const DataVectorType& RowMatrix<DataVectorType>::Iterator::Get() const
    {
        assert(_row < _table.NumRows() && _row < _maxRow);
        return _table.GetRow(_row);
    }

    template<typename DataVectorType>
    const DataVectorType& RowMatrix<DataVectorType>::GetRow(uint64_t index) const
    {
        return _rows[index];
    }

    template<typename DataVectorType>
    typename RowMatrix<DataVectorType>::Iterator RowMatrix<DataVectorType>::GetIterator(uint64_t firstRow, uint64_t numRows) const
    {
        uint64_t maxRow = firstRow + numRows;
        if(maxRow > NumRows() || numRows == 0)
        {
            maxRow = NumRows();
        }

        return Iterator(*this, firstRow, maxRow);
    }

    template<typename DataVectorType>
    void RowMatrix<DataVectorType>::AddRow(DataVectorType&& row)
    {
        uint64_t numColumns = row.Size();
        _rows.emplace_back(std::move(row));

        if(_numColumns < numColumns)
        {
            _numColumns = numColumns;
        }
    }

    template<typename DataVectorType>
    template<typename... Args >
    void RowMatrix<DataVectorType>::EmplaceBackRow(Args&&... args)
    {
        _rows.emplace_back(args...);

        uint64_t numColumns = _rows[_rows.size()-1].size();
        if(_numColumns < numColumns)
        {
            _numColumns = numColumns;
        }
    }

    template<typename DataVectorType>
    void RowMatrix<DataVectorType>::Gemv(const double* p_x, double* p_y, double alpha, double beta) const
    {
        int size = (int)NumRows(); // openmp doesn't like uint64_t

        if (alpha == 1.0)
        {
            if (beta == 0.0) // alpha == 1.0 && beta == 0.0
            {
                #pragma omp parallel for
                for (int i = 0; i < size; ++i)
                {
                    p_y[i] = this->GetRow(i).Dot(p_x);
                }
            }
            else if (beta == 1.0) // alpha == 1.0 && beta == 1.0
            {
                #pragma omp parallel for
                for (int i = 0; i < size; ++i)
                {
                    p_y[i] += this->GetRow(i).Dot(p_x);
                }
            }
            else // alpha == 1.0 && beta != 0.0 && beta != 1.0
            {
                #pragma omp parallel for
                for (int i = 0; i < size; ++i)
                {
                    p_y[i] = this->GetRow(i).Dot(p_x) + p_y[i] * beta;
                }
            }
        }
        else 
        {
            if (beta == 0.0) // alpha != 1.0 && beta == 0.0
            {
                #pragma omp parallel for
                for (int i = 0; i < size; ++i)
                {
                    p_y[i] = this->GetRow(i).Dot(p_x) * alpha;
                }
            }
            else if (beta == 1.0) // alpha != 1.0 && beta == 1.0
            {
                #pragma omp parallel for
                for (int i = 0; i < size; ++i)
                {
                    p_y[i] += this->GetRow(i).Dot(p_x) * alpha;
                }
            }
            else // alpha != 1.0 && beta != 0.0 && beta != 1.0
            {
                #pragma omp parallel for
                for (int i = 0; i < size; ++i)
                {
                    p_y[i] += this->GetRow(i).Dot(p_x) * alpha + p_y[i] * beta;
                }
            }
        }
    }

    template<typename DataVectorType>
    void RowMatrix<DataVectorType>::Gevm(const double* p_x, double* p_y, double alpha, double beta) const
    {
<<<<<<< HEAD
        throw utilities::Exception(utilities::ExceptionErrorCodes::notYetImplemented);
=======
        throw utilities::LogicException(utilities::LogicExceptionErrors::notYetImplemented);
>>>>>>> a0b0f872
    }

    template<typename DataVectorType>
    void RowMatrix<DataVectorType>::Print(std::ostream& os) const
    {
        for (uint64_t i = 0; i < NumRows(); ++i)
        {
            os << "Row " << i << "\t" << this->GetRow(i) << std::endl;
        }
    }

}
<|MERGE_RESOLUTION|>--- conflicted
+++ resolved
@@ -134,11 +134,7 @@
     template<typename DataVectorType>
     void RowMatrix<DataVectorType>::Gevm(const double* p_x, double* p_y, double alpha, double beta) const
     {
-<<<<<<< HEAD
-        throw utilities::Exception(utilities::ExceptionErrorCodes::notYetImplemented);
-=======
         throw utilities::LogicException(utilities::LogicExceptionErrors::notYetImplemented);
->>>>>>> a0b0f872
     }
 
     template<typename DataVectorType>
