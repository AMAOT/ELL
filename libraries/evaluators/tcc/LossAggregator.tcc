--- conflicted
+++ resolved
@@ -11,18 +11,13 @@
     template<typename LossFunctionType>
     std::vector<double> evaluators::LossAggregator<LossFunctionType>::Value::GetValues() const
     {
-<<<<<<< HEAD
         return{ GetMeanLoss() };
     }
 
     template<typename LossFunctionType>
     double evaluators::LossAggregator<LossFunctionType>::Value::GetMeanLoss() const
     {
-        return sumWeightedLosses / sumWeights;
-=======
-        double meanLoss = sumWeights == 0.0 ? 0.0 : sumWeightedLosses / sumWeights;
-        return {meanLoss};
->>>>>>> 6f4b0b8e
+        return sumWeights == 0.0 ? 0.0 : sumWeightedLosses / sumWeights;
     }
 
     template<typename LossFunctionType>
