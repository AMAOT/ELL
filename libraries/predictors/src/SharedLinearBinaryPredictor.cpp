////////////////////////////////////////////////////////////////////////////////////////////////////
//
//  Project:  [projectName]
//  File:     SharedLinearBinaryPredictor.cpp (predictors)
//  Authors:  Ofer Dekel
//
//  [copyright]
//
////////////////////////////////////////////////////////////////////////////////////////////////////

#include "SharedLinearBinaryPredictor.h"

// layers
#include "Coordinate.h"
#include "Coordinatewise.h"
#include "CoordinateListTools.h"
#include "Sum.h"

// stl
#include <memory>

namespace predictors
{
    SharedLinearBinaryPredictor::BiasedVector::BiasedVector(uint64 dim) : w(dim), b(0.0)
    {}

    SharedLinearBinaryPredictor::SharedLinearBinaryPredictor(uint64 dim)
    {
        _sp_predictor = std::make_shared<BiasedVector>(dim);
    }

    linear::DoubleVector & SharedLinearBinaryPredictor::GetVector()
    {
        return _sp_predictor->w;
    }

    const linear::DoubleVector & SharedLinearBinaryPredictor::GetVector() const
    {
        return _sp_predictor->w;
    }

    double & SharedLinearBinaryPredictor::GetBias()
    {
        return _sp_predictor->b;
    }

    double SharedLinearBinaryPredictor::GetBias() const
    {
        return _sp_predictor->b;
    }

    void SharedLinearBinaryPredictor::AddToMap(layers::Map& map, layers::CoordinateList inputCoordinates) const
    {
<<<<<<< HEAD
        if (inputCoordinates.size() == 0)
        {
            inputCoordinates = layers::GetCoordinateList(map, map.NumLayers() - 1);
        }

        if (inputCoordinates.size() != _sp_predictor->w.Size())
        {
            throw std::runtime_error("Error in SharedLinearBinaryPredictor: input coordinates size doesn't match weight vector");
        }
        uint64 layerIndex = map.AddLayer(std::make_unique<layers::Coordinatewise>(_sp_predictor->w, inputCoordinates, layers::Coordinatewise::OperationType::multiply));


        auto coordinates = layers::GetCoordinateList(map, layerIndex);
        layerIndex = map.AddLayer(std::make_unique<layers::Sum>(coordinates));

        map.AddLayer(std::make_unique<layers::Coordinatewise>(_sp_predictor->b, layers::Coordinate{ layerIndex, 0 }, layers::Coordinatewise::OperationType::add));
=======
        uint64 layerIndex = map.AddLayer(std::make_unique<layers::Coordinatewise>(_sp_predictor->w, inputCoordinates, layers::Coordinatewise::OperationType::multiply));
        auto coordinates = layers::GetCoordinateList(map, layerIndex);
        layerIndex = map.AddLayer(std::make_unique<layers::Sum>(coordinates));

        map.AddLayer(std::make_unique<layers::Coordinatewise>(_sp_predictor->b, layers::Coordinate{layerIndex, 0}, layers::Coordinatewise::OperationType::add));
>>>>>>> 67c89d4f
    }
}<|MERGE_RESOLUTION|>--- conflicted
+++ resolved
@@ -51,7 +51,6 @@
 
     void SharedLinearBinaryPredictor::AddToMap(layers::Map& map, layers::CoordinateList inputCoordinates) const
     {
-<<<<<<< HEAD
         if (inputCoordinates.size() == 0)
         {
             inputCoordinates = layers::GetCoordinateList(map, map.NumLayers() - 1);
@@ -61,19 +60,10 @@
         {
             throw std::runtime_error("Error in SharedLinearBinaryPredictor: input coordinates size doesn't match weight vector");
         }
-        uint64 layerIndex = map.AddLayer(std::make_unique<layers::Coordinatewise>(_sp_predictor->w, inputCoordinates, layers::Coordinatewise::OperationType::multiply));
 
-
-        auto coordinates = layers::GetCoordinateList(map, layerIndex);
-        layerIndex = map.AddLayer(std::make_unique<layers::Sum>(coordinates));
-
-        map.AddLayer(std::make_unique<layers::Coordinatewise>(_sp_predictor->b, layers::Coordinate{ layerIndex, 0 }, layers::Coordinatewise::OperationType::add));
-=======
         uint64 layerIndex = map.AddLayer(std::make_unique<layers::Coordinatewise>(_sp_predictor->w, inputCoordinates, layers::Coordinatewise::OperationType::multiply));
         auto coordinates = layers::GetCoordinateList(map, layerIndex);
         layerIndex = map.AddLayer(std::make_unique<layers::Sum>(coordinates));
-
         map.AddLayer(std::make_unique<layers::Coordinatewise>(_sp_predictor->b, layers::Coordinate{layerIndex, 0}, layers::Coordinatewise::OperationType::add));
->>>>>>> 67c89d4f
     }
 }