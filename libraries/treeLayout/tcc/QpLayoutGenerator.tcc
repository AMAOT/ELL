////////////////////////////////////////////////////////////////////////////////////////////////////
//
//  Project:  Embedded Machine Learning Library (EMLL)
//  File:     QpLayoutGenerator.tcc (treeLayout)
//  Authors:  Ofer Dekel
//
////////////////////////////////////////////////////////////////////////////////////////////////////

// utilities
#include "Exception.h"

// stl
#include <stdexcept>
#include <iostream>
#include <algorithm>
#include <cmath>

namespace treeLayout
{
    template<typename ChildrenVectorType>
    Layout QpLayoutGenerator::generate(const ChildrenVectorType& Children)
    {
        uint64_t num_nodes = Children.size() * 2 + 1;
        // initialize memory
        _offsets.resize(num_nodes);
        _depth_index.resize(num_nodes);
        _gd_increment.resize(num_nodes);
        BuildLayers(Children);

        if (_parameters.SimpleLayout)
        {
            SimpleLayout(Children, 0, 0);
        }
        else
        {
            // initialize offsets
            Project();

            // run the optimization
            Optimize(Children);
            if (_parameters.postprocess)
            {
                for (uint64_t i = 0; i < 10; i++)
                {
                    MoveParents(Children, 0, 0.1);
                    Project();
                }
            }
        }

        // create the Layout object
        auto l = GetLayout();

        // clear memory
        _layers.clear();
        _offsets.clear();
        _depth_index.clear();

        // return the result
        return l;
    }

    template<typename ChildrenVectorType>
    void QpLayoutGenerator::BuildLayers(const ChildrenVectorType& Children)
    {
        std::vector<uint64_t> ancestors;
        std::vector<std::vector<uint64_t>> prev_layer_ancestors;
        BuildLayers(Children, 0, ancestors, prev_layer_ancestors);
    }

    template<typename ChildrenVectorType>
    void QpLayoutGenerator::BuildLayers(const ChildrenVectorType& Children, uint64_t index, std::vector<uint64_t>& ancestors, std::vector<std::vector<uint64_t>>& prev_layer_ancestors)
    {
        uint64_t depth = (uint64_t)ancestors.size();
        if (depth > (uint64_t)Children.size())
        {
<<<<<<< HEAD
            throw utilities::Exception(utilities::ExceptionErrorCodes::illegalState, "infinite recursion: perhaps the Children structure is loopy");
=======
            throw utilities::LogicException(utilities::LogicExceptionErrors::illegalState, "infinite recursion: perhaps the Children structure is loopy");
>>>>>>> a0b0f872
        }

        // record the depth
        _depth_index[index] = depth;

        // make sure that the _layers std::vector is long enough
        if (_layers.size() <= depth)
        {
            _layers.resize(depth + 1);
        }

        // get the current layer and its Size
        auto& layer = _layers[depth];
        uint64_t size = (uint64_t)layer.size();

        uint64_t closest_common_ancestor = 0;
        if (prev_layer_ancestors.size() > depth && prev_layer_ancestors[depth].size() > depth - 1)
        {
            // count down until we reach the root or our ancestor list diverges from the one stored in prev_layer_ancestors
            for (int64_t d = depth - 1; d >= 0 && ancestors[d] != prev_layer_ancestors[depth][d]; --d)
            {
                ++closest_common_ancestor;
            }
        }
        double space_left = 1.0 + closest_common_ancestor;

        // get the cumulative space_left in the layer
        double cum_space_left = _parameters.offsetSpace + _parameters.offsetSpaceGrowthFactor * log2(space_left);
        if (size > 0)
        {
            cum_space_left += layer[layer.size() - 1].space_left;
        }

        // Add the new vertex to _layers
        layer.emplace_back(index, cum_space_left);

        // store our ancestor list at our depth
        if (prev_layer_ancestors.size() <= depth)
        {
            prev_layer_ancestors.resize(depth + 1);
        }
        prev_layer_ancestors[depth] = ancestors;

        // termination condition of the recursion
        if (index < (uint64_t)Children.size())
        {
            ancestors.push_back(index);

            // recurse
            uint64_t child0 = Children[index].GetChild0();
            BuildLayers(Children, child0, ancestors, prev_layer_ancestors);

            uint64_t child1 = Children[index].GetChild1();
            BuildLayers(Children, child1, ancestors, prev_layer_ancestors);
            ancestors.pop_back();
        }
    }

    template<typename ChildrenVectorType>
    std::vector<std::pair<double, double>> QpLayoutGenerator::SimpleLayout(const ChildrenVectorType& Children, uint64_t node_index, uint64_t depth)
    {
        if (node_index >= Children.size()) // leaf node
        {
            return std::vector<std::pair<double, double>>();
        }

        // recurse
        uint64_t child0 = Children[node_index].GetChild0();
        uint64_t child1 = Children[node_index].GetChild1();

        std::vector<std::pair<double, double>> x0 = SimpleLayout(Children, child0, depth + 1); 
        std::vector<std::pair<double, double>> x1 = SimpleLayout(Children, child1, depth + 1); 
        uint64_t min_depth = std::min(x0.size(), x1.size());
        uint64_t max_depth = std::max(x0.size(), x1.size());

        double max_dist = _parameters.offsetSpace;
        for (uint64_t d = 0; d < min_depth; d++)
        {
            double gap = _parameters.offsetSpace +_parameters.offsetSpaceGrowthFactor * log2(2.0+d);
            double dist = gap + x0[d].second - x1[d].first;
            max_dist = std::max(dist, max_dist);
        }

        std::vector<std::pair<double, double>> result(max_depth+1);
        result[0] = std::make_pair(-max_dist / 2, max_dist / 2);
        for (uint64_t d = 0; d < max_depth; d++)
        {
            if (d < x0.size() && d < x1.size()) // we have both left and right subtree at this depth
            {
                result[d + 1] = std::make_pair(x0[d].first - max_dist / 2, x1[d].second + max_dist / 2);
            }
            else if (d >= x0.size()) // only right subtree
            {
                result[d + 1] = std::make_pair(x1[d].first + max_dist / 2, x1[d].second + max_dist / 2);
            }
            else // only left subtree
            {
                result[d + 1] = std::make_pair(x0[d].first - max_dist / 2, x0[d].second - max_dist / 2);
            }
        }
        IncrementOffsets(Children, child0, -max_dist / 2.0);
        IncrementOffsets(Children, child1, max_dist / 2.0);

        return result;
    }

    template<typename ChildrenVectorType>
    void QpLayoutGenerator::IncrementOffsets(const ChildrenVectorType& Children, uint64_t node_index, double displacement)
    {
        _offsets[node_index] += displacement;

        if (node_index < Children.size()) // leaf node
        {
            uint64_t child0 = Children[node_index].GetChild0();
            uint64_t child1 = Children[node_index].GetChild1();
            IncrementOffsets(Children, child0, displacement);
            IncrementOffsets(Children, child1, displacement);
        }
    }

    template<typename ChildrenVectorType>
    void QpLayoutGenerator::Optimize(const ChildrenVectorType& Children)
    {
        for (uint64_t t = 1; t <= _parameters.gdNumSteps; ++t)
        {
            std::vector<double> old_offsets = _offsets;
            GdStep(Children, _parameters.gd_learning_rate);
            Project();

            double total_disp = 0;
            for (uint64_t index = 0; index < _offsets.size(); index++)
            {
                double diff = old_offsets[index] - _offsets[index];
                total_disp += diff*diff;
            }
        }
    }

    template<typename ChildrenVectorType>
    void QpLayoutGenerator::GdStep(const ChildrenVectorType& Children, double step_size)
    {
        // initialize memory
        _gd_increment.assign(_gd_increment.size(), 0.0);
        ComputeGradient(Children, _offsets, _depth_index, step_size, _gd_increment);

        for (uint64_t i = 0; i < (uint64_t)_gd_increment.size(); ++i)
        {
            _offsets[i] += _gd_increment[i];
        }
    }

    template<typename ChildrenVectorType>
    void QpLayoutGenerator::ComputeGradient(const ChildrenVectorType& Children, const std::vector<double>& offsets, const std::vector<uint64_t>& depths, double step_size, std::vector<double>& grad)
    {
        uint64_t num_nodes = Children.size() * 2 + 1;

        for (uint64_t i = 0; i < Children.size(); ++i)
        {
            uint64_t child0 = Children[i].GetChild0();
            uint64_t child1 = Children[i].GetChild1();

            double parent_offset = offsets[i];
            double child0_offset = offsets[child0];
            double child1_offset = offsets[child1];

            double max_depth = (double)_layers.size();
            double spring_coeff = (1.0 + pow(depths[i], _parameters.spring_coeff_growth));

            double spring0_len = (parent_offset - child0_offset);
            double spring1_len = (parent_offset - child1_offset);
            double spring0_f = spring_coeff * (spring0_len - _parameters.springRestLength / 2.0);
            double spring1_f = spring_coeff * (spring1_len + _parameters.springRestLength / 2.0);

            // gradient step of parent towards Children
            grad[i] -= step_size * (spring0_f + spring1_f);

            // gradient step of Children towards parent
            grad[child0] += spring0_f * step_size;
            grad[child1] += spring1_f * step_size;
        }
    }

    template<typename ChildrenVectorType>
    void QpLayoutGenerator::MoveParents(const ChildrenVectorType& Children, uint64_t node_index, double step_size)
    {
        if (node_index < Children.size())
        {
            uint64_t child0 = Children[node_index].GetChild0();
            uint64_t child1 = Children[node_index].GetChild1();

            // recurse
            MoveParents(Children, child0, step_size);
            MoveParents(Children, child1, step_size);

            double parent_offset = _offsets[node_index];
            double child0_offset = _offsets[child0];
            double child1_offset = _offsets[child1];

            double midpt = (child0_offset + child1_offset) / 2.0;
            // move parent toward midpoint of Children
//            _offsets[node_index] = ((1.0 - step_size) * parent_offset) + (step_size * midpt);
            _offsets[node_index] += step_size*(midpt - parent_offset); // equivalent to above
        }
    }
}<|MERGE_RESOLUTION|>--- conflicted
+++ resolved
@@ -74,11 +74,7 @@
         uint64_t depth = (uint64_t)ancestors.size();
         if (depth > (uint64_t)Children.size())
         {
-<<<<<<< HEAD
-            throw utilities::Exception(utilities::ExceptionErrorCodes::illegalState, "infinite recursion: perhaps the Children structure is loopy");
-=======
             throw utilities::LogicException(utilities::LogicExceptionErrors::illegalState, "infinite recursion: perhaps the Children structure is loopy");
->>>>>>> a0b0f872
         }
 
         // record the depth
