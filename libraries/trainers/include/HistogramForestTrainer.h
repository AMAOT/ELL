--- conflicted
+++ resolved
@@ -53,7 +53,6 @@
         virtual std::vector<EdgePredictorType> GetEdgePredictors(const NodeStats& nodeStats) override;
 
     private:
-<<<<<<< HEAD
 
         struct EvaluateThresholdResult
         {
@@ -61,9 +60,6 @@
             size_t size0;
         };
 
-        void SortNodeDataset(Range range, size_t featureIndex);
-=======
->>>>>>> f8c1e5a9
         double CalculateGain(const Sums& sums, const Sums& sums0, const Sums& sums1) const;
         std::vector<SplitRuleType> GetSplitCandidatesAtNode(Range range);
 
