--- conflicted
+++ resolved
@@ -16,10 +16,7 @@
 
 // dataset
 #include "SupervisedExample.h"
-<<<<<<< HEAD
-=======
 #include "RowDataset.h"
->>>>>>> bafcde6d
 
 // stl
 #include <cstdint>
@@ -68,14 +65,11 @@
         /// <param name="lossFunction"> The loss function. </param>
         StochasticGradientDescentTrainer(uint64_t dim, const IStochasticGradientDescentTrainer::Parameters& parameters, const LossFunctionType& lossFunction);
 
-<<<<<<< HEAD
-=======
         /// <summary> Performs an epoch of SGD iterations. </summary>
         ///
         /// <param name="exampleIterator"> [in,out] The data iterator. </param>
         virtual void Update(IStochasticGradientDescentTrainer::ExampleIteratorType& exampleIterator) override;
 
->>>>>>> bafcde6d
         /// <summary> Returns The averaged predictor. </summary>
         ///
         /// <returns> The averaged predictor. </returns>
