--- conflicted
+++ resolved
@@ -24,11 +24,7 @@
 
 namespace nodes
 {
-<<<<<<< HEAD
-    /// <summary> A node that keeps a running sum of its input values. </summary>
-=======
-    /// <summary> A node that accumulates its input </summary>
->>>>>>> a42fd0d1
+    /// <summary> A node that accumulates a running sum of its input. </summary>
     template <typename ValueType>
     class AccumulatorNode : public model::Node
     {
