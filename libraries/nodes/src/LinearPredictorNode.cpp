--- conflicted
+++ resolved
@@ -63,11 +63,7 @@
     {
         auto weightsNode = model.AddNode<ConstantNode<double>>(predictor.GetWeights());
         auto dotProductNode = model.AddNode<DotProductNode<double>>(weightsNode->output, outputPortElements);
-<<<<<<< HEAD
-        auto coordinatewiseMultiplyNode = model.AddNode<BinaryOperationNode<double>>(weightsNode->output, outputPortElements, BinaryOperationNode<double>::OperationType::coordinatewiseMultiply); // TODO: do I really need both a Dot and then a separate CoordinatewiseMultiply?
-=======
         auto coordinatewiseMultiplyNode = model.AddNode<BinaryOperationNode<double>>(weightsNode->output, outputPortElements, BinaryOperationNode<double>::OperationType::coordinatewiseMultiply);
->>>>>>> bb24e47d
         auto biasNode = model.AddNode<ConstantNode<double>>(predictor.GetBias());
         auto addNode = model.AddNode<BinaryOperationNode<double>>(dotProductNode->output, biasNode->output, BinaryOperationNode<double>::OperationType::add);
         return { addNode->output, coordinatewiseMultiplyNode->output };
