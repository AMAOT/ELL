--- conflicted
+++ resolved
@@ -55,12 +55,9 @@
         /// <returns> a vector of all the nodes that depend on this node </summary>
         const std::vector<const Node*>& GetDependentNodes() const { return _dependentNodes; }
 
-<<<<<<< HEAD
         virtual void Copy(ModelTransformer& transformer) const = 0;
         virtual void Refine(ModelTransformer& transformer) const;
-=======
         virtual ~Node() {}
->>>>>>> f5051abb
 
     protected:
         // TODO: the arguments (and the _inputs and _outputs members)
