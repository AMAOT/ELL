--- conflicted
+++ resolved
@@ -52,11 +52,7 @@
         auto it = featureOutputs.find(_inputFeatures[0]);
         if (it == featureOutputs.end())
         {
-<<<<<<< HEAD
-            throw utilities::Exception(utilities::ExceptionErrorCodes::illegalState, "Couldn't find input feature");
-=======
             throw utilities::LogicException(utilities::LogicExceptionErrors::illegalState, "Couldn't find input feature");
->>>>>>> a0b0f872
         }
        
         auto inputCoordinates = it->second;
@@ -85,11 +81,7 @@
         }
         else
         {
-<<<<<<< HEAD
-            throw utilities::Exception(utilities::ExceptionErrorCodes::badStringFormat, "Error deserializing feature description: unknown input feature " + params[2]);
-=======
             throw utilities::InputException(utilities::InputExceptionErrors::badStringFormat, "Error deserializing feature description: unknown input feature " + params[2]);
->>>>>>> a0b0f872
         }
     }
 }