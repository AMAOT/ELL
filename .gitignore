## Ignore Visual Studio temporary files, build results, and
## files generated by popular Visual Studio add-ons.

# User-specific files
*.suo
*.user
*.userosscache
*.sln.docstates

# User-specific files (MonoDevelop/Xamarin Studio)
*.userprefs

# Build results
[Dd]ebug/
[Dd]ebugPublic/
[Rr]elease/
[Rr]eleases/
x64/
x86/
build/
bld/
[Bb]in/
[Oo]bj/

# Visual Studio 2015 cache/options directory
.vs/

# MSTest test Results
[Tt]est[Rr]esult*/
[Bb]uild[Ll]og.*

# NUNIT
*.VisualState.xml
TestResult.xml

# Build Results of an ATL Project
[Dd]ebugPS/
[Rr]eleasePS/
dlldata.c

# DNX
project.lock.json
artifacts/

*_i.c
*_p.c
*_i.h
*.ilk
*.meta
*.obj
*.pch
*.pdb
*.pgc
*.pgd
*.rsp
*.sbr
*.tlb
*.tli
*.tlh
*.tmp
*.tmp_proj
*.log
*.vspscc
*.vssscc
.builds
*.pidb
*.svclog
*.scc

# Chutzpah Test files
_Chutzpah*

# Visual C++ cache files
ipch/
*.aps
*.ncb
*.opensdf
*.sdf
*.cachefile
*.VC.db
*.VC.opendb

# Visual Studio profiler
*.psess
*.vsp
*.vspx

# TFS 2012 Local Workspace
$tf/

# Guidance Automation Toolkit
*.gpState

# ReSharper is a .NET coding add-in
_ReSharper*/
*.[Rr]e[Ss]harper
*.DotSettings.user

# JustCode is a .NET coding add-in
.JustCode

# TeamCity is a build add-in
_TeamCity*

# DotCover is a Code Coverage Tool
*.dotCover

# NCrunch
_NCrunch_*
.*crunch*.local.xml

# MightyMoose
*.mm.*
AutoTest.Net/

# Web workbench (sass)
.sass-cache/

# Installshield output folder
[Ee]xpress/

# DocProject is a documentation generator add-in
DocProject/buildhelp/
DocProject/Help/*.HxT
DocProject/Help/*.HxC
DocProject/Help/*.hhc
DocProject/Help/*.hhk
DocProject/Help/*.hhp
DocProject/Help/Html2
DocProject/Help/html

# Click-Once directory
publish/

# Publish Web Output
*.[Pp]ublish.xml
*.azurePubxml
## TODO: Comment the next line if you want to checkin your
## web deploy settings but do note that will include unencrypted
## passwords
#*.pubxml

*.publishproj

# NuGet Packages
*.nupkg
# The packages folder can be ignored because of Package Restore
**/packages/*
# except build/, which is used as an MSBuild target.
!**/packages/build/
# Uncomment if necessary however generally it will be regenerated when needed
#!**/packages/repositories.config

# Windows Azure Build Output
csx/
*.build.csdef

# Windows Store app package directory
AppPackages/

# Visual Studio cache files
# files ending in .cache can be ignored
*.[Cc]ache
# but keep track of directories ending in .cache
!*.[Cc]ache/

# Others
ClientBin/
[Ss]tyle[Cc]op.*
~$*
*~
*.dbmdl
*.dbproj.schemaview
*.pfx
*.publishsettings
node_modules/
orleans.codegen.cs

# RIA/Silverlight projects
Generated_Code/

# Backup & report files from converting an old project file
# to a newer Visual Studio version. Backup files are not needed,
# because we have git ;-)
_UpgradeReport_Files/
Backup*/
UpgradeLog*.XML
UpgradeLog*.htm

# SQL Server files
*.mdf
*.ldf

# Business Intelligence projects
*.rdl.data
*.bim.layout
*.bim_*.settings

# Microsoft Fakes
FakesAssemblies/

# Node.js Tools for Visual Studio
.ntvs_analysis.dat

# Visual Studio 6 build log
*.plg

# Visual Studio 6 workspace options file
*.opt

# LightSwitch generated files
GeneratedArtifacts/
_Pvt_Extensions/
ModelManifest.xml
/compile/doc/tex

# Mac stuff
.DS_Store

# Emacs autosaves
\#*\#
.#*

# Mac stuff
.DS_Store

# VS Code stuff
.vs/
.vscode/
browse.VC.db

<<<<<<< HEAD
# EMLL External Dependencies
external/llvm/include/
external/llvm/lib/
=======
# CMake / CTest stuff
/Testing/
>>>>>>> db1b26c1
<|MERGE_RESOLUTION|>--- conflicted
+++ resolved
@@ -229,11 +229,8 @@
 .vscode/
 browse.VC.db
 
-<<<<<<< HEAD
+# CMake / CTest stuff
+/Testing/
 # EMLL External Dependencies
 external/llvm/include/
-external/llvm/lib/
-=======
-# CMake / CTest stuff
-/Testing/
->>>>>>> db1b26c1
+external/llvm/lib/