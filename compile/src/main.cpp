--- conflicted
+++ resolved
@@ -44,24 +44,8 @@
         // parse command line
         commandLineParser.Parse();
 
-<<<<<<< HEAD
         // if output file specified, replace stdout with it 
-        auto out = utilities::GetOutputStream(compileArguments.outputCodeFile);
-=======
-        // if output file specified, use it, otherwise use std::cout
-        std::streambuf* outStreamBuf;
-        std::ofstream outputDataStream; // Note: need to keep this object around to avoid closing the file
-        if (compileArguments.outputCodeFile != "")
-        {
-            outputDataStream = utilities::OpenOfstream(compileArguments.outputCodeFile);
-            outStreamBuf = outputDataStream.rdbuf();
-        }
-        else
-        {
-            outStreamBuf = std::cout.rdbuf();
-        }
-        std::ostream outStream(outStreamBuf);
->>>>>>> bcdbb92c
+        auto outStream = utilities::GetOutputStream(compileArguments.outputCodeFile);
 
         // open file
         auto map = layers::Map::Load<CompilableMap>(mapLoadArguments.inputMapFile);
@@ -70,11 +54,7 @@
         auto coordinateList = layers::GetCoordinateList(map, mapLoadArguments.coordinateList);
 
         // output code
-<<<<<<< HEAD
-        map.ToCode(coordinateList, out);
-=======
         map.ToCode(outStream, coordinateList);
->>>>>>> bcdbb92c
     }
     catch (const utilities::CommandLineParserPrintHelpException& exception)
     {
