--- conflicted
+++ resolved
@@ -2,9 +2,6 @@
 # CMake macro to create swig-generated language wrapper for Embedded Machine Learning Library
 #
 
-<<<<<<< HEAD
-macro(generate_interface LANGUAGE_NAME LANGUAGE_DIR LANGUAGE_LIBRARIES EXTRA_INTERFACE EXTRA_INCLUDE_PATHS)
-=======
 # Variables assumed to have been set in parent scope:
 # INTERFACE_SRC
 # INTERFACE_INCLUDE
@@ -15,7 +12,6 @@
 # Also, the include paths are assumed to have been set via include_directories
 
 macro(generate_interface LANGUAGE_NAME LANGUAGE_DIR LANGUAGE_LIBRARIES EXTRA_INTERFACE)
->>>>>>> 91be4d63
 
 string(TOLOWER "${LANGUAGE_NAME}" language)
   
@@ -34,44 +30,6 @@
 
 set (module_name EMLL_${LANGUAGE_NAME})
 
-<<<<<<< HEAD
-include_directories(${CMAKE_CURRENT_SOURCE_DIR})
-include_directories(${CMAKE_CURRENT_SOURCE_DIR}/..)
-include_directories(${CMAKE_CURRENT_SOURCE_DIR}/../common)
-include_directories(${CMAKE_CURRENT_SOURCE_DIR}/../common/include)
-
-set (INTERFACE_SRC ../common/src/DataLoadersInterface.cpp
-                   ../common/src/LoadModelInterface.cpp
-                   ../common/src/MapInterface.cpp
-                   ../common/src/ModelInterface.cpp
-                   ../common/src/RowDatasetInterface.cpp)
-
-set (INTERFACE_INCLUDE ../common/include/DataLoadersInterface.h
-                       ../common/include/LoadModelInterface.h
-                       ../common/include/MapInterface.h
-                       ../common/include/ModelInterface.h
-                       ../common/include/RowDatasetInterface.h
-                       ../common/include/SGDIncrementalTrainer_wrap.h)
-
-set (INTERFACE_MAIN ../common/EMLL.i)
-
-set (INTERFACE_FILES ../common/common.i
-                     ../common/dataset.i
-                     ../common/evaluators.i
-                     ../common/features.i
-                     ../common/layers.i
-                     ../common/linear.i
-                     ../common/lossFunctions.i
-                     ../common/model.i
-                     ../common/nodes.i
-                     ../common/noncopyable.i
-                     ../common/trainers.i
-                     ../common/predictors.i
-                     ../common/unique_ptr.i
-                     ../common/utilities.i)     
-
-=======
->>>>>>> 91be4d63
 source_group("src" FILES ${INTERFACE_SRC})
 source_group("include" FILES ${INTERFACE_INCLUDE})
 source_group("tcc" FILES ${INTERFACE_TCC})
@@ -82,28 +40,9 @@
     add_custom_target(${module_name} ALL DEPENDS ${INTERFACE_SRC} ${INTERFACE_INCLUDE} ${INTERFACE_MAIN} ${INTERFACE_FILES} SOURCES ${INTERFACE_SRC} ${INTERFACE_INCLUDE} ${INTERFACE_MAIN} ${INTERFACE_FILES} ${THIS_FILE_PATH})
 
     # Make interface code be dependent on all libraries
-<<<<<<< HEAD
-    add_dependencies(${module_name} common dataset evaluators features layers linear lossFunctions model nodes trainers predictors testing treeLayout utilities)
-else()
-
-# Add EMLL library include directories
-include_directories(../../libraries/common/include)
-include_directories(../../libraries/dataset/include)
-include_directories(../../libraries/evaluators/include)
-include_directories(../../libraries/features/include)
-include_directories(../../libraries/layers/include)
-include_directories(../../libraries/linear/include)
-include_directories(../../libraries/model/include)
-include_directories(../../libraries/nodes/include)
-include_directories(../../libraries/lossFunctions/include)
-include_directories(../../libraries/predictors/include)
-include_directories(../../libraries/trainers/include)
-include_directories(../../libraries/utilities/include)
-=======
     add_dependencies(${module_name} ${INTERFACE_DEPENDENCIES})
 
 else()
->>>>>>> 91be4d63
 
 include_directories(${EXTRA_INCLUDE_PATHS})
 
@@ -158,12 +97,7 @@
 else()
     swig_add_module(${module_name} ${LANGUAGE_NAME} ${INTERFACE_MAIN} ${INTERFACE_SRC}) # ${INTERFACE_INCLUDE} ${EXTRA_INTERFACE})
 
-<<<<<<< HEAD
-if( NOT (${LANGUAGE_NAME} STREQUAL "xml"))
-    swig_link_libraries(${module_name} ${LANGUAGE_LIBRARIES} common dataset evaluators features layers linear lossFunctions model nodes trainers predictors utilities)
-=======
     swig_link_libraries(${module_name} ${LANGUAGE_LIBRARIES} common dataset evaluators features layers linear lossFunctions trainers predictors utilities)
->>>>>>> 91be4d63
     set_target_properties(${SWIG_MODULE_${module_name}_REAL_NAME} PROPERTIES OUTPUT_NAME ${PREPEND_TARGET}EMLL)
     add_dependencies(${SWIG_MODULE_${module_name}_REAL_NAME} EMLL_common)
 endif()
