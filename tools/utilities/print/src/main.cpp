////////////////////////////////////////////////////////////////////////////////////////////////////
//
//  Project:  Embedded Machine Learning Library (EMLL)
//  File:     main.cpp (print)
//  Authors:  Ofer Dekel
//
////////////////////////////////////////////////////////////////////////////////////////////////////

#include "PrintableLayer.h"
#include "PrintableModel.h"
#include "PrintArguments.h"

// common
#include "ModelLoadArguments.h"
#include "LoadModel.h"

// utilities
#include "Files.h"
#include "OutputStreamImpostor.h"
#include "CommandLineParser.h"
#include "Exception.h"

// layers
#include "Map.h"
#include "Model.h"

// stl
#include <iostream>
#include <fstream>
#include <stdexcept>
#include <memory>

int main(int argc, char* argv[])
{
    try
    {
        // create a command line parser
        utilities::CommandLineParser commandLineParser(argc, argv);

        // add arguments to the command line parser
        common::ParsedModelLoadArguments modelLoadArguments;
        ParsedPrintArguments printArguments;
        commandLineParser.AddOptionSet(modelLoadArguments);
        commandLineParser.AddOptionSet(printArguments);
        commandLineParser.Parse();

        // if output file specified, use it, otherwise use std::cout
<<<<<<< HEAD
        auto& outStream = printArguments.outputSvgStream;
=======
        utilities::OutputStreamImpostor outStream(printArguments.outputSvgFilename);
>>>>>>> bb24e47d

        // open model file
        auto model = common::LoadModel(modelLoadArguments);

        // convert model to printable model
        PrintableModel printableModel(model);
        
        // print to svg file
        printableModel.Print(outStream, printArguments);
    }
    catch (const utilities::CommandLineParserPrintHelpException& exception)
    {
        std::cout << exception.GetHelpText() << std::endl;
        return 0;
    }
    catch (const utilities::CommandLineParserErrorException& exception)
    {
        std::cerr << "Command line parse error:" << std::endl;
        for (const auto& error : exception.GetParseErrors())
        {
            std::cerr << error.GetMessage() << std::endl;
        }
        return 1;
    }
    catch (utilities::LogicException exception)
    {
        std::cerr << "runtime error: " << exception.GetMessage() << std::endl;
        return 1;
    }

    // the end
    return 0;
}<|MERGE_RESOLUTION|>--- conflicted
+++ resolved
@@ -45,11 +45,7 @@
         commandLineParser.Parse();
 
         // if output file specified, use it, otherwise use std::cout
-<<<<<<< HEAD
-        auto& outStream = printArguments.outputSvgStream;
-=======
         utilities::OutputStreamImpostor outStream(printArguments.outputSvgFilename);
->>>>>>> bb24e47d
 
         // open model file
         auto model = common::LoadModel(modelLoadArguments);
