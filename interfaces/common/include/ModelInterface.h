--- conflicted
+++ resolved
@@ -54,11 +54,7 @@
         /// <param name="layerIndex"> Zero-based index of the layer. </param>
         ///
         /// <returns> The coordinate list. </returns>
-<<<<<<< HEAD
 //        layers::CoordinateList BuildCoordinateList(uint64_t layerIndex) const {return _model->BuildCoordinateList(layerIndex);}
-=======
-        layers::CoordinateList BuildCoordinateList(uint64_t layerIndex) const;
->>>>>>> bc583b20
 
         /// <summary> Saves a model to an output stream. </summary>
         ///
